/* -*- c++ -*- ----------------------------------------------------------
   LAMMPS - Large-scale Atomic/Molecular Massively Parallel Simulator
   http://lammps.sandia.gov, Sandia National Laboratories
   Steve Plimpton, sjplimp@sandia.gov

   Copyright (2003) Sandia Corporation.  Under the terms of Contract
   DE-AC04-94AL85000 with Sandia Corporation, the U.S. Government retains
   certain rights in this software.  This software is distributed under
   the GNU General Public License.

   See the README file in the top-level LAMMPS directory.
------------------------------------------------------------------------- */

#ifndef LMP_MIN_H
#define LMP_MIN_H

#include "pointers.h"

namespace LAMMPS_NS {

class Min : protected Pointers {
 public:
  double einitial,efinal,eprevious;
  double fnorm2_init,fnorminf_init,fnorm2_final,fnorminf_final;
  double alpha_final;
  int niter,neval;
  int stop_condition;
  char *stopstr;
  int searchflag;     // 0 if damped dynamics, 1 if sub-cycles on local search

  Min(class LAMMPS *);
  virtual ~Min();
  virtual void init();
  virtual void setup(int flag=1);
  virtual void setup_minimal(int);
  virtual void run(int);
  void cleanup();
  int request(class Pair *, int, double);
  virtual bigint memory_usage() {return 0;}
  void modify_params(int, char **);
  virtual int modify_param(int, char **) {return 0;}
  double fnorm_sqr();
  double fnorm_inf();
  double fnorm_max();

  enum{TWO,MAX,INF};

  // methods for spin minimizers
  double total_torque();
  double inf_torque(); 
  double max_torque(); 

  virtual void init_style() {}
  virtual void setup_style() = 0;
  virtual void reset_vectors() = 0;
  virtual int iterate(int) = 0;

  // possible return values of iterate() method
  enum{MAXITER,MAXEVAL,ETOL,FTOL,DOWNHILL,ZEROALPHA,ZEROFORCE,
       ZEROQUAD,TRSMALL,INTERROR,TIMEOUT,MAXVDOTF};

 protected:
  int eflag,vflag;            // flags for energy/virial computation
  int virial_style;           // compute virial explicitly or implicitly
  int external_force_clear;   // clear forces locally or externally

<<<<<<< HEAD
  double dmax;                // max dist to move any atom in one step
  int linestyle;              // 0 = backtrack, 1 = quadratic, 2 = forcezero
  double dtinit;              // store the default timestep

  // only for minimize style adaptglok
  int delaystep;              // minium steps of dynamics
  double dtgrow,dtshrink;     // timestep increase, decrease 
  double alpha0,alphashrink;  // mixing velocities+forces coefficient
  double tmax,tmin;           // timestep multiplicators max, min
  int integrator;             // Newton integration: euler, leapfrog, verlet...
  int halfstepback_flag;      // half step backward when v.f <= 0.0
  int delaystep_start_flag;   // delay the initial dt_shrink
  int max_vdotf_negatif;      // maximum iteration with v.f > 0.0
=======
  double dmax;			// max dist to move any atom in one step
  int linestyle;		// 0 = backtrack, 1 = quadratic, 2 = forcezero 
  				// 3 = spin_cubic, 4 = spin_none

  int normstyle;		// TWO, MAX or INF flag for force norm evaluation
>>>>>>> 634c0537

  int nelist_global,nelist_atom;    // # of PE,virial computes to check
  int nvlist_global,nvlist_atom;
  class Compute **elist_global;     // lists of PE,virial Computes
  class Compute **elist_atom;
  class Compute **vlist_global;
  class Compute **vlist_atom;

  int triclinic;              // 0 if domain is orthog, 1 if triclinic
  int pairflag;
  int torqueflag,extraflag;

  int pair_compute_flag;            // 0 if pair->compute is skipped
  int kspace_compute_flag;          // 0 if kspace->compute is skipped

  int narray;                       // # of arrays stored by fix_minimize
  class FixMinimize *fix_minimize;  // fix that stores auxiliary data

  class Compute *pe_compute;        // compute for potential energy
  double ecurrent;                  // current potential energy

  bigint ndoftotal;           // total dof for entire problem

  int nvec;                   // local atomic dof = length of xvec
  double *xvec;               // variables for atomic dof, as 1d vector
  double *fvec;               // force vector for atomic dof, as 1d vector

  int nextra_global;          // # of extra global dof due to fixes
  double *fextra;             // force vector for extra global dof
                              // xextra is stored by fix

  int nextra_atom;            // # of extra per-atom variables
  double **xextra_atom;       // ptr to the variable
  double **fextra_atom;       // ptr to the force on the variable
  int *extra_peratom;         // # of values in variable, e.g. 3 in x
  int *extra_nlen;            // total local length of variable, e.g 3*nlocal
  double *extra_max;          // max allowed change per iter for atom's var
  class Pair **requestor;     // Pair that stores/manipulates the variable

  int kokkosable;             // 1 if this min style supports Kokkos

  int neigh_every,neigh_delay,neigh_dist_check;  // neighboring params

  virtual double energy_force(int);
  virtual void force_clear();

  void ev_setup();
  void ev_set(bigint);

  char *stopstrings(int);
};

}

#endif

/* ERROR/WARNING messages:

W: Using 'neigh_modify every 1 delay 0 check yes' setting during minimization

UNDOCUMENTED

E: Minimization could not find thermo_pe compute

This compute is created by the thermo command.  It must have been
explicitly deleted by a uncompute command.

E: Cannot use a damped dynamics min style with fix box/relax

This is a current restriction in LAMMPS.  Use another minimizer
style.

E: Cannot use a damped dynamics min style with per-atom DOF

This is a current restriction in LAMMPS.  Use another minimizer
style.

E: Cannot use hftn min style with fix box/relax

UNDOCUMENTED

E: Cannot use hftn min style with per-atom DOF

UNDOCUMENTED

E: Illegal ... command

Self-explanatory.  Check the input script syntax and compare to the
documentation for the command.  You can use -echo screen as a
command-line option when running LAMMPS to see the offending line.

U: Resetting reneighboring criteria during minimization

Minimization requires that neigh_modify settings be delay = 0, every =
1, check = yes.  Since these settings were not in place, LAMMPS
changed them and will restore them to their original values after the
minimization.

U: Energy due to X extra global DOFs will be included in minimizer energies

When using fixes like box/relax, the potential energy used by the minimizer
is augmented by an additional energy provided by the fix. Thus the printed
converged energy may be different from the total potential energy.

*/<|MERGE_RESOLUTION|>--- conflicted
+++ resolved
@@ -64,12 +64,15 @@
   int virial_style;           // compute virial explicitly or implicitly
   int external_force_clear;   // clear forces locally or externally
 
-<<<<<<< HEAD
-  double dmax;                // max dist to move any atom in one step
-  int linestyle;              // 0 = backtrack, 1 = quadratic, 2 = forcezero
+  double dmax;			// max dist to move any atom in one step
+  int linestyle;		// 0 = backtrack, 1 = quadratic, 2 = forcezero 
+  				// 3 = spin_cubic, 4 = spin_none
+
+  int normstyle;		// TWO, MAX or INF flag for force norm evaluation
+
   double dtinit;              // store the default timestep
 
-  // only for minimize style adaptglok
+  // only for minimize style fire2
   int delaystep;              // minium steps of dynamics
   double dtgrow,dtshrink;     // timestep increase, decrease 
   double alpha0,alphashrink;  // mixing velocities+forces coefficient
@@ -78,13 +81,6 @@
   int halfstepback_flag;      // half step backward when v.f <= 0.0
   int delaystep_start_flag;   // delay the initial dt_shrink
   int max_vdotf_negatif;      // maximum iteration with v.f > 0.0
-=======
-  double dmax;			// max dist to move any atom in one step
-  int linestyle;		// 0 = backtrack, 1 = quadratic, 2 = forcezero 
-  				// 3 = spin_cubic, 4 = spin_none
-
-  int normstyle;		// TWO, MAX or INF flag for force norm evaluation
->>>>>>> 634c0537
 
   int nelist_global,nelist_atom;    // # of PE,virial computes to check
   int nvlist_global,nvlist_atom;
