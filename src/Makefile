--- conflicted
+++ resolved
@@ -52,13 +52,7 @@
 	  python qeq replica rigid shock snap spin srd voronoi
 
 PACKUSER = user-adios user-atc user-awpmd user-bocs user-cgdna user-cgsdk user-colvars \
-<<<<<<< HEAD
-	   user-diffraction user-dpd user-drude user-eff user-fep user-jmm user-gubbins user-h5md \
-	   user-intel user-lb user-manifold user-meamc user-meso \
-=======
-	   user-diffraction user-dpd user-drude user-eff user-fep user-h5md \
 	   user-intel user-lb user-manifold user-meamc user-mesodpd user-mesont \
->>>>>>> d00807ee
 	   user-mgpt user-misc user-mofff user-molfile \
 	   user-netcdf user-omp user-phonon user-plumed user-ptm user-qmmm \
 	   user-qtb user-quip user-reaction user-reaxc user-scafacos user-smd user-smtbq \
